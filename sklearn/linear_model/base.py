--- conflicted
+++ resolved
@@ -18,10 +18,6 @@
 from ..base import RegressorMixin
 from ..base import ClassifierMixin
 from ..base import TransformerMixin
-<<<<<<< HEAD
-from .sgd_fast import Hinge, Log, ModifiedHuber, SquaredLoss, Huber
-=======
->>>>>>> 365dadda
 from ..utils.extmath import safe_sparse_dot
 from ..utils import as_float_array, safe_asanyarray
 from ..utils import atleast2d_or_csr, check_arrays
